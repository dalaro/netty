--- conflicted
+++ resolved
@@ -915,17 +915,10 @@
                 closePromise.setSuccess();
                 promise.setSuccess();
 
-<<<<<<< HEAD
-                pipeline().fireChannelInactive();
-                if (isRegistered()) {
-                    deregister(unsafe().voidPromise());
-                }
+                fireChannelInactiveAndDeregister(voidPromise(), wasActive);
                 if (recvHandle != null) {
                     recvHandle.channelClosed();
                 }
-=======
-                fireChannelInactiveAndDeregister(voidPromise(), wasActive);
->>>>>>> ff7a9fa0
             }
 
             @Override
