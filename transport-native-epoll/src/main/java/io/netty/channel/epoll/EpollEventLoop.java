--- conflicted
+++ resolved
@@ -32,12 +32,9 @@
 import io.netty.util.internal.logging.InternalLoggerFactory;
 
 import java.io.IOException;
-<<<<<<< HEAD
 import java.util.ArrayList;
 import java.util.Collection;
 import java.util.Iterator;
-=======
->>>>>>> ff7a9fa0
 import java.util.Queue;
 import java.util.concurrent.Executor;
 import java.util.concurrent.atomic.AtomicIntegerFieldUpdater;
@@ -49,11 +46,7 @@
 /**
  * {@link EventLoop} which uses epoll under the covers. Only works on Linux!
  */
-<<<<<<< HEAD
-public class EpollEventLoop extends SingleThreadEventLoop {
-=======
-class EpollEventLoop extends SingleThreadEventLoop {
->>>>>>> ff7a9fa0
+final class EpollEventLoop extends SingleThreadEventLoop {
     private static final InternalLogger logger = InternalLoggerFactory.getInstance(EpollEventLoop.class);
     protected static final AtomicIntegerFieldUpdater<EpollEventLoop> WAKEN_UP_UPDATER =
             AtomicIntegerFieldUpdater.newUpdater(EpollEventLoop.class, "wakenUp");
@@ -64,52 +57,29 @@
         Epoll.ensureAvailability();
     }
 
-<<<<<<< HEAD
+    // Pick a number that no task could have previously used.
+    private long prevDeadlineNanos = nanoTime() - 1;
     protected final FileDescriptor epollFd;
     protected final FileDescriptor eventFd;
-=======
-    // Pick a number that no task could have previously used.
-    private long prevDeadlineNanos = nanoTime() - 1;
-    private final FileDescriptor epollFd;
-    private final FileDescriptor eventFd;
->>>>>>> ff7a9fa0
     private final FileDescriptor timerFd;
     protected final AIOContext aioContext;
     private final IntObjectMap<AbstractEpollChannel> channels = new IntObjectHashMap<AbstractEpollChannel>(4096);
-<<<<<<< HEAD
     protected final boolean allowGrowing;
     protected final EpollEventArray events;
-    private final IovArray iovArray = new IovArray();
-    protected final SelectStrategy selectStrategy;
-    protected final IntSupplier selectNowSupplier = new IntSupplier() {
-=======
-    private final boolean allowGrowing;
-    private final EpollEventArray events;
 
     // These are initialized on first use
     private IovArray iovArray;
     private NativeDatagramPacketArray datagramPacketArray;
 
-    private final SelectStrategy selectStrategy;
-    private final IntSupplier selectNowSupplier = new IntSupplier() {
->>>>>>> ff7a9fa0
+    protected final SelectStrategy selectStrategy;
+    protected final IntSupplier selectNowSupplier = new IntSupplier() {
         @Override
         public int get() throws Exception {
             return epollWaitNow();
         }
     };
-<<<<<<< HEAD
-    private final Callable<Integer> pendingTasksCallable = new Callable<Integer>() {
-        @Override
-        public Integer call() throws Exception {
-            return EpollEventLoop.super.pendingTasks();
-        }
-    };
+    @SuppressWarnings("unused") // AtomicIntegerFieldUpdater
     protected volatile int wakenUp;
-=======
-    @SuppressWarnings("unused") // AtomicIntegerFieldUpdater
-    private volatile int wakenUp;
->>>>>>> ff7a9fa0
     private volatile int ioRatio = 50;
 
     // See http://man7.org/linux/man-pages/man2/timerfd_create.2.html.
@@ -218,7 +188,18 @@
         return iovArray;
     }
 
-<<<<<<< HEAD
+    /**
+     * Return a cleared {@link NativeDatagramPacketArray} that can be used for writes in this {@link EventLoop}.
+     */
+    NativeDatagramPacketArray cleanDatagramPacketArray() {
+        if (datagramPacketArray == null) {
+            datagramPacketArray = new NativeDatagramPacketArray();
+        } else {
+            datagramPacketArray.clear();
+        }
+        return datagramPacketArray;
+    }
+
     public FileDescriptor epollFd() {
         return epollFd;
     }
@@ -241,18 +222,6 @@
         }
 
         return i;
-=======
-    /**
-     * Return a cleared {@link NativeDatagramPacketArray} that can be used for writes in this {@link EventLoop}.
-     */
-    NativeDatagramPacketArray cleanDatagramPacketArray() {
-        if (datagramPacketArray == null) {
-            datagramPacketArray = new NativeDatagramPacketArray();
-        } else {
-            datagramPacketArray.clear();
-        }
-        return datagramPacketArray;
->>>>>>> ff7a9fa0
     }
 
     @Override
