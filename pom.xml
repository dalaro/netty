--- conflicted
+++ resolved
@@ -26,11 +26,7 @@
   <groupId>io.netty</groupId>
   <artifactId>netty-parent</artifactId>
   <packaging>pom</packaging>
-<<<<<<< HEAD
-  <version>4.1.13.11.dse</version>
-=======
-  <version>4.1.25.Final</version>
->>>>>>> c67a3b05
+  <version>4.1.25.dse</version>
 
   <name>Netty</name>
   <url>http://netty.io/</url>
@@ -57,7 +53,7 @@
     <url>https://github.com/netty/netty</url>
     <connection>scm:git:git://github.com/netty/netty.git</connection>
     <developerConnection>scm:git:ssh://git@github.com/netty/netty.git</developerConnection>
-    <tag>netty-4.1.25.Final</tag>
+    <tag>netty-4.1.25.dse</tag>
   </scm>
 
   <developers>
