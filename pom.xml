--- conflicted
+++ resolved
@@ -17,20 +17,16 @@
 <project xmlns="http://maven.apache.org/POM/4.0.0" xmlns:xsi="http://www.w3.org/2001/XMLSchema-instance" xsi:schemaLocation="http://maven.apache.org/POM/4.0.0 http://maven.apache.org/maven-v4_0_0.xsd">
 
   <modelVersion>4.0.0</modelVersion>
-  <!--<parent>
+  <parent>
     <groupId>org.sonatype.oss</groupId>
     <artifactId>oss-parent</artifactId>
     <version>9</version>
-  </parent>-->
+  </parent>
 
   <groupId>io.netty</groupId>
   <artifactId>netty-parent</artifactId>
   <packaging>pom</packaging>
-<<<<<<< HEAD
-  <version>4.1.25.5.dse</version>
-=======
   <version>4.1.34.Final</version>
->>>>>>> ff7a9fa0
 
   <name>Netty</name>
   <url>http://netty.io/</url>
@@ -57,11 +53,7 @@
     <url>https://github.com/netty/netty</url>
     <connection>scm:git:git://github.com/netty/netty.git</connection>
     <developerConnection>scm:git:ssh://git@github.com/netty/netty.git</developerConnection>
-<<<<<<< HEAD
-    <tag>netty-4.1.25.dse</tag>
-=======
     <tag>netty-4.1.34.Final</tag>
->>>>>>> ff7a9fa0
   </scm>
 
   <developers>
@@ -776,8 +768,8 @@
         <configuration>
           <signature>
             <groupId>org.codehaus.mojo.signature</groupId>
-            <artifactId>java18</artifactId>
-            <version>1.0</version>
+            <artifactId>java16</artifactId>
+            <version>1.1</version>
           </signature>
           <ignores>
             <ignore>sun.misc.Unsafe</ignore>
@@ -1073,8 +1065,9 @@
       <!-- After artifacts were deployed from linux and macos we need to execute the following on macOS (in the root of the project).
            mvn -Psonatype-oss-release,full,uber-staging -pl transport-native-kqueue,transport-native-unix-common,all,tarball clean package gpg:sign org.sonatype.plugins:nexus-staging-maven-plugin:deploy -DstagingRepositoryId=${netty-id} -DnexusUrl=https://oss.sonatype.org -DserverId=sonatype-nexus-staging
       -->
-      <!--<plugin>
+      <plugin>
         <artifactId>maven-release-plugin</artifactId>
+        <!-- Downgrade to 2.4.1 if release fails -->
         <version>2.5.3</version>
         <configuration>
           <useReleaseProfile>false</useReleaseProfile>
@@ -1095,7 +1088,7 @@
             <version>1.9.4</version>
           </dependency>
         </dependencies>
-      </plugin>-->
+      </plugin>
 
       <!-- Ensure to put maven-antrun-plugin at the end of the plugin list
            so that they are run lastly in the same phase. -->
@@ -1411,6 +1404,83 @@
             </lifecycleMappingMetadata>
           </configuration>
         </plugin>
+        <plugin>
+          <groupId>org.apache.maven.plugins</groupId>
+          <artifactId>maven-remote-resources-plugin</artifactId>
+          <version>1.5</version>
+          <configuration>
+            <resourceBundles>
+              <resourceBundle>io.netty:netty-dev-tools:${project.version}</resourceBundle>
+            </resourceBundles>
+            <outputDirectory>${netty.dev.tools.directory}</outputDirectory>
+            <!-- don't include netty-dev-tools in artifacts -->
+            <attachToMain>false</attachToMain>
+            <attachToTest>false</attachToTest>
+          </configuration>
+          <executions>
+            <execution>
+              <goals>
+                <goal>process</goal>
+              </goals>
+            </execution>
+          </executions>
+        </plugin>
+        <plugin>
+          <groupId>de.thetaphi</groupId>
+          <artifactId>forbiddenapis</artifactId>
+          <version>2.2</version>
+          <executions>
+            <execution>
+              <id>check-forbidden-apis</id>
+              <configuration>
+                <targetVersion>${maven.compiler.target}</targetVersion>
+                <!-- allow undocumented classes like sun.misc.Unsafe: -->
+                <internalRuntimeForbidden>false</internalRuntimeForbidden>
+                <!-- if the used Java version is too new, don't fail, just do nothing: -->
+                <failOnUnsupportedJava>false</failOnUnsupportedJava>
+                <bundledSignatures>
+                  <!-- This will automatically choose the right signatures based on 'targetVersion': -->
+                  <!-- enabling these should be done in the future -->
+                  <!-- bundledSignature>jdk-unsafe</bundledSignature -->
+                  <!-- bundledSignature>jdk-deprecated</bundledSignature -->
+                  <!-- bundledSignature>jdk-system-out</bundledSignature -->
+                </bundledSignatures>
+                <signaturesFiles>
+                  <signaturesFile>${netty.dev.tools.directory}/forbidden/signatures.txt</signaturesFile>
+                </signaturesFiles>
+                <suppressAnnotations><annotation>**.SuppressForbidden</annotation></suppressAnnotations>
+              </configuration>
+              <phase>compile</phase>
+              <goals>
+                <goal>check</goal>
+              </goals>
+            </execution>
+            <execution>
+              <id>check-forbidden-test-apis</id>
+              <configuration>
+                <targetVersion>${maven.compiler.target}</targetVersion>
+                <!-- allow undocumented classes like sun.misc.Unsafe: -->
+                <internalRuntimeForbidden>true</internalRuntimeForbidden>
+                <!-- if the used Java version is too new, don't fail, just do nothing: -->
+                <failOnUnsupportedJava>false</failOnUnsupportedJava>
+                <bundledSignatures>
+                  <!-- This will automatically choose the right signatures based on 'targetVersion': -->
+                  <!-- enabling these should be done in the future -->
+                  <!-- bundledSignature>jdk-unsafe</bundledSignature -->
+                  <!-- bundledSignature>jdk-deprecated</bundledSignature -->
+                </bundledSignatures>
+                <signaturesFiles>
+                  <signaturesFile>${netty.dev.tools.directory}/forbidden/signatures.txt</signaturesFile>
+                </signaturesFiles>
+                <suppressAnnotations><annotation>**.SuppressForbidden</annotation></suppressAnnotations>
+              </configuration>
+              <phase>test-compile</phase>
+              <goals>
+                <goal>testCheck</goal>
+              </goals>
+            </execution>
+          </executions>
+        </plugin>
       </plugins>
     </pluginManagement>
   </build>
