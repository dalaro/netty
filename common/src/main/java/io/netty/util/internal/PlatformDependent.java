--- conflicted
+++ resolved
@@ -144,26 +144,10 @@
         } else {
             USE_DIRECT_BUFFER_NO_CLEANER = true;
             if (maxDirectMemory < 0) {
-<<<<<<< HEAD
-                maxDirectMemory = maxDirectMemory0();
-            }
-        }
-
+                maxDirectMemory = MAX_DIRECT_MEMORY;
+            }
+        }
         DIRECT_MEMORY_COUNTER = new AtomicLong();
-        DIRECT_MEMORY_LIMIT = maxDirectMemory;
-
-=======
-                maxDirectMemory = MAX_DIRECT_MEMORY;
-                if (maxDirectMemory <= 0) {
-                    DIRECT_MEMORY_COUNTER = null;
-                } else {
-                    DIRECT_MEMORY_COUNTER = new AtomicLong();
-                }
-            } else {
-                DIRECT_MEMORY_COUNTER = new AtomicLong();
-            }
-        }
->>>>>>> ff7a9fa0
         logger.debug("-Dio.netty.maxDirectMemory: {} bytes", maxDirectMemory);
         DIRECT_MEMORY_LIMIT = maxDirectMemory >= 1 ? maxDirectMemory : MAX_DIRECT_MEMORY;
 
@@ -689,25 +673,13 @@
     }
 
     private static void incrementMemoryCounter(int capacity) {
-<<<<<<< HEAD
-        for (;;) {
-            long usedMemory = DIRECT_MEMORY_COUNTER.get();
-            long newUsedMemory = usedMemory + capacity;
-            if (DIRECT_MEMORY_LIMIT > 0 && newUsedMemory > DIRECT_MEMORY_LIMIT) {
-                throw new OutOfDirectMemoryError("failed to allocate " + capacity
-                        + " byte(s) of direct memory (used: " + usedMemory + ", max: " + DIRECT_MEMORY_LIMIT + ')');
-            }
-            if (DIRECT_MEMORY_COUNTER.compareAndSet(usedMemory, newUsedMemory)) {
-                break;
-=======
         if (DIRECT_MEMORY_COUNTER != null) {
             long newUsedMemory = DIRECT_MEMORY_COUNTER.addAndGet(capacity);
-            if (newUsedMemory > DIRECT_MEMORY_LIMIT) {
+            if (DIRECT_MEMORY_LIMIT > 0 && newUsedMemory > DIRECT_MEMORY_LIMIT) {
                 DIRECT_MEMORY_COUNTER.addAndGet(-capacity);
                 throw new OutOfDirectMemoryError("failed to allocate " + capacity
                         + " byte(s) of direct memory (used: " + (newUsedMemory - capacity)
                         + ", max: " + DIRECT_MEMORY_LIMIT + ')');
->>>>>>> ff7a9fa0
             }
         }
     }
