--- conflicted
+++ resolved
@@ -16,20 +16,16 @@
   -->
 <project xmlns="http://maven.apache.org/POM/4.0.0" xmlns:xsi="http://www.w3.org/2001/XMLSchema-instance" xsi:schemaLocation="http://maven.apache.org/POM/4.0.0 http://maven.apache.org/maven-v4_0_0.xsd">
   <modelVersion>4.0.0</modelVersion>
-  <!--<parent>
+  <parent>
     <groupId>org.sonatype.oss</groupId>
     <artifactId>oss-parent</artifactId>
     <version>7</version>
     <relativePath />
-  </parent>-->
+  </parent>
 
   <groupId>io.netty</groupId>
   <artifactId>netty-dev-tools</artifactId>
-<<<<<<< HEAD
-  <version>4.1.25.5.dse</version>
-=======
   <version>4.1.34.Final</version>
->>>>>>> ff7a9fa0
 
   <name>Netty/Dev-Tools</name>
 
@@ -56,10 +52,6 @@
   </build>
 
   <scm>
-<<<<<<< HEAD
-    <tag>netty-4.1.25.dse</tag>
-=======
     <tag>netty-4.1.34.Final</tag>
->>>>>>> ff7a9fa0
   </scm>
 </project>