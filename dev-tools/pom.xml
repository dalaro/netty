--- conflicted
+++ resolved
@@ -25,11 +25,7 @@
 
   <groupId>io.netty</groupId>
   <artifactId>netty-dev-tools</artifactId>
-<<<<<<< HEAD
-  <version>4.1.13.dse</version>
-=======
-  <version>4.1.25.Final</version>
->>>>>>> c67a3b05
+  <version>4.1.25.dse</version>
 
   <name>Netty/Dev-Tools</name>
 
@@ -56,6 +52,6 @@
   </build>
 
   <scm>
-    <tag>netty-4.1.25.Final</tag>
+    <tag>netty-4.1.25.dse</tag>
   </scm>
 </project>